--- conflicted
+++ resolved
@@ -201,13 +201,8 @@
     def __array_ufunc__(self, ufunc, method, *inputs, **kwargs):
         return EinsteinExpression(getattr(ufunc, method), *inputs, **kwargs)
     
-<<<<<<< HEAD
-    def __array_function__(self, func, types, args, kwargs):
-        return EinsteinExpression(func, *args, **kwargs)
-=======
     # def __array_function__(self, func, types, args, kwargs):
     #     return EinsteinExpression(func, *args, **kwargs)
->>>>>>> c0f3e9b2
 
 
 @dataclass()
