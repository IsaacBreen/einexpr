--- conflicted
+++ resolved
@@ -182,14 +182,6 @@
             raw_arrays, output_dims = align_arrays(*inputs, signature=signature, return_output_dims=True)
             # Apply the ufunc to the raw arrays.
             return einarray(getattr(ufunc, method)(*raw_arrays, **kwargs), dims=output_dims)
-<<<<<<< HEAD
-        
-    # def __array_function__(self, func: Callable, types: Sequence[Type], args: Sequence[Any], kwargs: Dict[str, Any]) -> Any:
-    #     if any(isinstance(arg, LazyArrayLike) for arg in args):
-    #         raise TypeError(f"Arrays passed to {func} must be explicitly shaped or broadcastable; you passed a lazy_ufunc which is neither. You can shape it by indexing it (e.g. a['i','j']).")
-    #     return func(*args, **kwargs)
-=======
->>>>>>> 654d4eb0
     
     def __array__(self, dtype: Optional[npt.DTypeLike] = None) -> ConcreteArrayLike:
         return self.a
